/*
 * -------------------------------------------------
 *  nf-core/nascent Nextflow config file
 * -------------------------------------------------
 * Default config options for all environments.
 * Cluster-specific config options should be saved
 * in the conf folder and imported under a profile
 * name here.
 */

// Global default params, used in configs
params {

<<<<<<< HEAD
=======
  // Container slug. Stable releases should specify release tag!
  //   Developmental code should specify :latest
  //container = 'ignaciot/nascent'

>>>>>>> 9498eae2
  // Workflow flags
  //reads = "data/*{R1,R2}*.fastq"
  reads = "data/*{R1,R2}*.fastq"
  //sras= "data/*{R1,R2}*.sra"
  outdir = './results'
    
// Run arguments
  singleEnd = true
  workdir = false
  clusterOptions = false
  flip = false
  email=false
  help = false
  igenomes_base = "./iGenomes"
  tracedir = "${params.outdir}/pipeline_info"
  outdir = './results'    
//  pairedEnd = false
  saveAllfq = false
  savefq = false
  saveTrim = false
  skipMultiQC = false
  threadfqdump = false
}

// Container slug. Stable releases should specify release tag!
// Developmental code should specify :dev
process.container = 'nfcore/nascent:dev'

profiles {
  awsbatch {
    includeConfig 'conf/base.config'
    includeConfig 'conf/awsbatch.config'
    includeConfig 'conf/igenomes.config'
  }
  binac {
    includeConfig 'conf/base.config'
    includeConfig 'conf/binac.config'
  }
  cfc {
    includeConfig 'conf/base.config'
    includeConfig 'conf/cfc.config'
  } 
  conda { process.conda = "$baseDir/environment.yml" }
  debug { process.beforeScript = 'echo $HOSTNAME' }
  docker {
    docker.enabled = true
    //process.container = params.container
    process.container = 'ignaciot/nascent'
  }
  none {
    // Don't load any config (for use with custom home configs)
  }
  singularity {
    singularity.enabled = true
    process.container = {"shub://${params.container.replace('nfcore', 'nf-core')}"}
  }
  standard {
    includeConfig 'conf/base.config'
  }
  test {
    includeConfig 'conf/base.config'
    includeConfig 'conf/test.config'
  }
  uzh {
    includeConfig 'conf/base.config'
    includeConfig 'conf/uzh.config'
  }
  slurm {
    workDir = params.tracedir
    process.executor = 'slurm'
    process.queue = 'short'
    includeConfig 'conf/base.config'
    includeConfig 'conf/slurm.config'
  }
}

// Capture exit codes from upstream processes when piping
process.shell = ['/bin/bash', '-euo', 'pipefail']

timeline {
  enabled = true
  file = "${params.tracedir}/nf-core/nascent_timeline.html"
}
report {
  enabled = true
  file = "${params.tracedir}/nf-core/nascent_report.html"
}
trace {
  enabled = true
  file = "${params.tracedir}/nf-core/nascent_trace.txt"
}
dag {
  enabled = true
  file = "${params.tracedir}/nf-core/nascent_dag.svg"
}

manifest {
  name = 'nf-core/nascent'
  author = 'Ignacio Tripodi, Margaret Gruca'
  homePage = 'https://github.com/nf-core/nascent'
  description = 'Nascent Transcription Processing Pipeline'
  mainScript = 'main.nf'
  nextflowVersion = '>=0.32.0'
  version = '1.0dev'
}

// Function to ensure that resource requirements don't go beyond
// a maximum limit
def check_max(obj, type) {
  if(type == 'memory'){
    try {
      if(obj.compareTo(params.max_memory as nextflow.util.MemoryUnit) == 1)
        return params.max_memory as nextflow.util.MemoryUnit
      else
        return obj
    } catch (all) {
      println "   ### ERROR ###   Max memory '${params.max_memory}' is not valid! Using default value: $obj"
      return obj
    }
  } else if(type == 'time'){
    try {
      if(obj.compareTo(params.max_time as nextflow.util.Duration) == 1)
        return params.max_time as nextflow.util.Duration
      else
        return obj
    } catch (all) {
      println "   ### ERROR ###   Max time '${params.max_time}' is not valid! Using default value: $obj"
      return obj
    }
  } else if(type == 'cpus'){
    try {
      return Math.min( obj, params.max_cpus as int )
    } catch (all) {
      println "   ### ERROR ###   Max cpus '${params.max_cpus}' is not valid! Using default value: $obj"
      return obj
    }
  }
}<|MERGE_RESOLUTION|>--- conflicted
+++ resolved
@@ -11,13 +11,6 @@
 // Global default params, used in configs
 params {
 
-<<<<<<< HEAD
-=======
-  // Container slug. Stable releases should specify release tag!
-  //   Developmental code should specify :latest
-  //container = 'ignaciot/nascent'
-
->>>>>>> 9498eae2
   // Workflow flags
   //reads = "data/*{R1,R2}*.fastq"
   reads = "data/*{R1,R2}*.fastq"
